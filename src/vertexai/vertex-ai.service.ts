--- conflicted
+++ resolved
@@ -1,6 +1,11 @@
 import { Injectable, Logger } from '@nestjs/common';
 import { VertexAI } from '@google-cloud/vertexai';
-import { VertexAIRequestDto, VertexAIResponseDto, SimplePromptDto, AIResponseDto } from './dto';
+import {
+  VertexAIRequestDto,
+  VertexAIResponseDto,
+  SimplePromptDto,
+  AIResponseDto,
+} from './dto';
 
 /**
  * Service for interacting with Google Cloud VertexAI API
@@ -124,11 +129,7 @@
           true,
           { status: 'healthy' },
           undefined,
-<<<<<<< HEAD
-          'VertexAI service is working correctly',
-=======
-          result.message
->>>>>>> 1245336c
+          result.message,
         );
       } else {
         return result;
@@ -148,9 +149,11 @@
   async simplePrompt(promptDto: SimplePromptDto): Promise<AIResponseDto> {
     const startTime = Date.now();
     const requestId = `req_${Date.now()}_${Math.random().toString(36).substring(2, 9)}`;
-    
+
     try {
-      this.logger.log(`[${requestId}] Processing prompt: ${promptDto.prompt.substring(0, 100)}...`);
+      this.logger.log(
+        `[${requestId}] Processing prompt: ${promptDto.prompt.substring(0, 100)}...`,
+      );
 
       const model = 'gemini-2.5-flash-lite';
       const temperature = promptDto.temperature || 0.7;
@@ -169,7 +172,9 @@
       // Generar contenido
       const result = await generativeModel.generateContent(promptDto.prompt);
       const response = await result.response;
-      const generatedText = response.candidates?.[0]?.content?.parts?.[0]?.text || 'No se pudo generar respuesta';
+      const generatedText =
+        response.candidates?.[0]?.content?.parts?.[0]?.text ||
+        'No se pudo generar respuesta';
 
       const endTime = Date.now();
       const processingTime = `${endTime - startTime}ms`;
@@ -179,7 +184,9 @@
       const responseTokens = Math.ceil(generatedText.length / 4);
       const totalTokens = promptTokens + responseTokens;
 
-      this.logger.log(`[${requestId}] Content generated successfully in ${processingTime}`);
+      this.logger.log(
+        `[${requestId}] Content generated successfully in ${processingTime}`,
+      );
 
       return new AIResponseDto(
         true,
@@ -192,15 +199,14 @@
           promptTokens,
           responseTokens,
           totalTokens,
-        }
-      );
-
+        },
+      );
     } catch (error) {
       const endTime = Date.now();
       const processingTime = `${endTime - startTime}ms`;
-      
+
       this.logger.error(`[${requestId}] Error generating content:`, error);
-      
+
       return new AIResponseDto(
         false,
         '',
@@ -213,7 +219,7 @@
           code: 'GENERATION_ERROR',
           message: error.message || 'Error desconocido al generar contenido',
           details: error.stack,
-        }
+        },
       );
     }
   }
